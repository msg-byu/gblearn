import numpy as np


def soap(atoms, rcut, nmax, lmax, **kwargs):
    """Smooth Overlap of Atomic Positions

    Args:
        atoms ('ase.atoms.Atoms'): ASE atoms object to perform description on
        nmax (int): bandwidth limits for the SOAP descriptor radial basis
          functions.
        lmax (int): bandwidth limits for the SOAP descriptor spherical
          harmonics.
        rcut (float): local environment finite cutoff parameter.
        **kwargs (dict): Parameters associated with the description function
    """
    from pycsoap.soaplite import SOAP
    soap_desc = SOAP(atomic_numbers=atoms.numbers, rcut=rcut,
                     nmax=nmax, lmax=lmax, **kwargs)
    P = soap_desc.create(atoms)
    return P


def asr(atoms, store, rcut, nmax, lmax, **kwargs):
    """Average SOAP representation: average vectors from SOAP matrix into a single vector

    Args:
        atoms ('ase.atoms.Atoms'): ASE atoms object to perform description on
        store (gblearn.store.Store) : store to access previously computed SOAP matrix
            (automatically passed in with the 'needs_info' parameter in describe())
        nmax (int): bandwidth limits for the SOAP descriptor radial basis
          functions.
        lmax (int): bandwidth limits for the SOAP descriptor spherical
          harmonics.
        rcut (float): local environment finite cutoff parameter.
        **kwargs (dict): Parameters associated with the description function
    """
    aid = atoms.get_array("aid")[0]
    matrix = store.get(
        "soap", aid, rcut=rcut, nmax=nmax, lmax=nmax, **kwargs)
    if matrix is None:
        return None
    else:
        return np.average(matrix, axis=0)


def ler(atoms, store, collection, eps, rcut, nmax, lmax, seed=None, metric='euclidean', n_trees=10, search_k=-1, **kwargs):
    '''Local Environment Representation

    Args:
        atoms ('ase.atoms.Atoms'): ASE atoms object to perform description on
        store (gblearn.store.Store) : store to access previously computed SOAP matrix
            (automatically passed in with the 'needs_info' parameter in describe())
        collection(gblearn.collection.AtomsCollection): LER is collection specific, needed for computation
        eps (float): epsilon value indicating that any LAE's outside this value are considered dissimilar
        rcut (float): local environment finite cutoff parameter.
        nmax (int): bandwidth limits for the SOAP descriptor radial basis
          functions.
        lmax (int): bandwidth limits for the SOAP descriptor spherical
          harmonics.
        seed(): perfect FCC seed for the element being considered. Defaults to None, so it will be generated on the fly.
        metric(str): For approximate nearest neighbor calculation. See annoys documentation for more details.
        n_trees(int): For approximate nearest neighbor calculation. See annoys documentation for more details.
        search_k(int): For approximate nearest neighbor calculation. See annoys documentation for more details.
        **kwargs (dict): Parameters associated with the description function

<<<<<<< HEAD

        Annoy's documentation: https://github.com/spotify/annoy        

=======
        Annoy's documentation: https://github.com/spotify/annoy
>>>>>>> 2e4eb681
    '''
    U = store.get(
        "ler", 'U', collection=collection, eps=eps, rcut=rcut, nmax=nmax, lmax=lmax, metric=metric, n_trees=n_trees, search_k=search_k, **kwargs)  # add seed? or hash?
    if U is None:
        from collections import OrderedDict
        U = {
            'centers': OrderedDict(),
            'clusters': {}
        }

        # Part 1: Clustering
        import gblearn.elements as elements
        if seed is None:
            seed = elements.seed(list(collection.values())[0].get_chemical_symbols()[
                                 0], rcut=rcut, nmax=nmax, lmax=lmax, **kwargs)
        U['centers'][('0', 0)] = seed
        for aid in collection:
            for lae_num, lae in enumerate(store.get("soap", aid, rcut=rcut, nmax=nmax, lmax=lmax, **kwargs)):
                if lae is None:
                    raise RuntimeError(
                        "LER requries SOAP to be generated first")
                for unique in U['centers'].values():
                    dist = np.linalg.norm(unique - lae)
                    if dist < eps:
                        break
                else:
                    U['centers'][(aid, lae_num)] = np.copy(lae)
        # FIXME sort the unique bins

        # Part 2: Classifying
        from annoy import AnnoyIndex
        dim = len(seed)
        a = AnnoyIndex(dim, metric)
        for i, unique in enumerate(U['centers'].values()):
            a.add_item(i, unique)
        a.build(n_trees)
        a.save('tmp')  # TODO find better way to save temporary file
        for aid in collection:
            for lae_num, lae in enumerate(store.get("soap", aid, rcut=rcut, nmax=nmax, lmax=lmax, **kwargs)):
                nni = a.get_nns_by_vector(
                    lae, 1, search_k=search_k, include_distances=False)[0]
                cluster = list(U['centers'].keys())[nni]
                # FIXME when we sort just fill the empty lists first
                if cluster not in U['clusters']:
                    U['clusters'][cluster] = []
                U['clusters'][cluster].append((aid, lae_num))
        import os
        os.remove('tmp')

        store.store(
            U, "ler", 'U', collection=collection, eps=eps, rcut=rcut, nmax=nmax, lmax=lmax, metric=metric, n_trees=n_trees, search_k=search_k, **kwargs)

    # Calculate LER
    aid = atoms.get_array('aid')[0]
    result = np.zeros(len(U['clusters']))
    for uid, (center, cluster) in enumerate(U['clusters'].items()):
        result[uid] = np.count_nonzero(
            np.array([c[0] for c in cluster]) == aid)
    result = result / np.sum(result)
    return result


def test(self, **args):
    return 'test result'<|MERGE_RESOLUTION|>--- conflicted
+++ resolved
@@ -63,13 +63,8 @@
         search_k(int): For approximate nearest neighbor calculation. See annoys documentation for more details.
         **kwargs (dict): Parameters associated with the description function
 
-<<<<<<< HEAD
+        Annoy's documentation: https://github.com/spotify/annoy
 
-        Annoy's documentation: https://github.com/spotify/annoy        
-
-=======
-        Annoy's documentation: https://github.com/spotify/annoy
->>>>>>> 2e4eb681
     '''
     U = store.get(
         "ler", 'U', collection=collection, eps=eps, rcut=rcut, nmax=nmax, lmax=lmax, metric=metric, n_trees=n_trees, search_k=search_k, **kwargs)  # add seed? or hash?
